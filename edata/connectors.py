from abc import ABC, abstractmethod
import requests, jwt, logging, json
from bs4 import BeautifulSoup as bs
from urllib.parse import urlparse, unquote
import logging
from datetime import datetime, timedelta
from dateutil.relativedelta import relativedelta

logging.basicConfig(level=logging.WARNING)
_LOGGER = logging.getLogger(__name__)

<<<<<<< HEAD
def update_dictlist (old_lst, new_lst, key):
    old_copy = old_lst
    nn = []
    for n in new_lst:
        for o in old_copy:
            if n[key] == o[key]:
                o = n
                break
        else:
            nn.append (n)
    old_copy.extend(nn)
    return old_copy

class ConnectorError(Exception):

    def __init__(self, message):
        self.message = message

    def __str__(self) -> str:
        return f'{self.message}'

class BaseConnector (ABC):

    @abstractmethod
    def __init__(self, username: str, password: str):
        pass

    @abstractmethod
    def update (self, cups, date_from, date_to):
        pass

class DatadisConnector (BaseConnector):
    UPDATE_INTERVAL = timedelta(minutes=60)
    __token = {}
    __usr = None
    __pwd = None
    __session = None

    __lastAttempt = datetime(1970, 1, 1)

    def __init__(self, username, password):
        self.__usr = username
        self.__pwd = password
        self.__session = requests.Session()
=======
_LABEL = 'Connector'

class DatadisConnector ():
    UPDATE_INTERVAL = timedelta(minutes=60)
    _token = {}
    _usr = None
    _pwd = None
    _session = None

    _last_try = datetime(1970, 1, 1)

    def __init__(self, username, password):
        self._usr = username
        self._pwd = password
        self._session = requests.Session()
>>>>>>> dfc8e65f
        self.data = {
            'supplies': [],
            'contracts': [],
            'consumptions': [],
            'maximeter': []
        }

<<<<<<< HEAD
    def __get_token (self):
        _LOGGER.info ('DatadisConnector: no token found, fetching a new one...')
        self.__session = requests.Session()
        credentials = {'username': self.__usr, 'password': self.__pwd}
        r = self.__session.post("https://datadis.es/nikola-auth/tokens/login", data=credentials)
        if (r.status_code == 200):
            # store token both encoded and decoded
            self.__token['encoded'] = r.text
            self.__token['decoded'] = jwt.decode(self.__token['encoded'], options={"verify_signature": False})
            # prepare session authorization bearer
            self.__session.headers['Authorization'] = 'Bearer ' + self.__token['encoded']
            _LOGGER.info (f"Token received {self.__token['decoded']}")
        elif (r.status_code == 401):
            raise ConnectorError ('DatadisConnector: invalid credentials')
        else:
            raise ConnectorError ('DatadisConnector: unknown error while retrieving token')

    def __send_cmd (self, url, data={}, refresh_token=False):
        response = None
        # refresh token if needed (recursive approach)
        if refresh_token:
            self.__get_token ()
        # build get parameters
        params = '?' if len(data) > 0 else ''
        for param in data:
            key = param
            value = data[param]
            params = params + f'{key}={value}&'
        # query
        r = self.__session.get(url + params)
        # eval response
        if (r.status_code == 200 and r.json()):
            _LOGGER.info (f"DatadisConnector: got a valid response for {url + params}: {r.json()}")
            response = r.json()
        elif (r.status_code == 401 and not refresh_token):
            response = self.__send_cmd (url, data=data, refresh_token=True)
        else:
            raise ConnectorError (f'{url + params} returned {r.text} with code {r.status_code}')
        return response

    def update (self, cups, date_from=datetime(1970, 1, 1), date_to=datetime.today()):
        _LOGGER.debug (f"DatadisConnector: updating data for CUPS {cups[-4:]} from {date_from} to {date_to}")
        if (datetime.now() - self.__lastAttempt) > self.UPDATE_INTERVAL:
            self.__lastAttempt = datetime.now()
            data_bck = self.data
            self.data['consumptions'] = []
            self.data['maximeter'] = []
            try:
                self.data['supplies'] = self.get_supplies ()
                for supply in self.data['supplies']:
                    if cups == supply['cups'] and (
                        (supply['date_start'] <= date_from <= (supply['date_end'] if supply['date_end'] is not None else date_from)) or (
                            supply['date_start'] <= date_to <= (supply['date_end'] if supply['date_end'] is not None else date_to))):
                        p_date_start = max (date_from, supply['date_start'])
                        p_date_end = min (date_to, supply['date_end']) if supply['date_end'] is not None else date_to
                        self.data['contracts'] = self.get_contract_detail (cups, supply['distributorCode'])
                        for contract in self.data['contracts']:
                            if ((contract['date_start'] <= date_from <= contract['date_end']) or ((contract['date_start'] <= date_to <= contract['date_end']) if contract['date_end'] is not None else True)):
                                p_date_start = max (p_date_start, contract['date_start'])
                                p_date_end = min (p_date_end, contract['date_end']) if contract['date_end'] is not None else p_date_end
                                r = self.get_consumption_data (cups,  supply["distributorCode"],  p_date_start,  p_date_end,  "0", str(supply['pointType']))
                                self.data['consumptions'] = update_dictlist(self.data['consumptions'], r, 'datetime')
                                r = self.get_max_power (cups, supply["distributorCode"], contract['date_start'] + relativedelta(months=1), p_date_end)
                                self.data['maximeter'] = update_dictlist(self.data['maximeter'], r, 'datetime')
            except Exception as e:
                self.data = data_bck
                raise e
        else:
            _LOGGER.debug ('ignoring update request due to update interval limit')
=======
    def _get_token (self):
        _LOGGER.info (f'{_LABEL}: no token found, fetching a new one...')
        is_valid_token = False
        self._session = requests.Session()
        credentials = {'username': self._usr, 'password': self._pwd}
        r = self._session.post("https://datadis.es/nikola-auth/tokens/login", data=credentials)
        if (r.status_code == 200):
            # store token both encoded and decoded
            self._token['encoded'] = r.text
            self._token['decoded'] = jwt.decode(self._token['encoded'], options={"verify_signature": False})
            # prepare session authorization bearer
            self._session.headers['Authorization'] = 'Bearer ' + self._token['encoded']
            _LOGGER.info (f"{_LABEL}: token received {self._token['decoded']}")
            is_valid_token = True
        else:
            _LOGGER.error (f'{_LABEL}: unknown error while retrieving token, got {r.text}')
        return is_valid_token

    def _send_cmd (self, url, data={}, refresh_token=False):
        # refresh token if needed (recursive approach)
        is_valid_token = False
        response = []
        if refresh_token:
            is_valid_token = self._get_token ()
        if is_valid_token or not refresh_token:
            # build get parameters
            params = '?' if len(data) > 0 else ''
            for param in data:
                key = param
                value = data[param]
                params = params + f'{key}={value}&'
            # query
            r = self._session.get(url + params)
            # eval response
            if (r.status_code == 200 and r.json()):
                _LOGGER.info (f"{_LABEL}: got a valid response for {url + params}")
                response = r.json()
            elif (r.status_code == 401 and not refresh_token):
                response = self._send_cmd (url, data=data, refresh_token=True)
            else:
                _LOGGER.error (f'{url + params} returned {r.text} with code {r.status_code}')
        return response

    def update (self, cups, date_from=datetime(1970, 1, 1), date_to=datetime.today()):

        def update_dictlist (old_lst, new_lst, key):
            old_copy = old_lst
            nn = []
            for n in new_lst:
                for o in old_copy:
                    if n[key] == o[key]:
                        o = n
                        break
                else:
                    nn.append (n)
            old_copy.extend(nn)
            return old_copy

        def filter_consumptions_dictlist (lst, date_from, date_to):
            new_lst = []
            wdate_from = None
            wdate_to = None
            for i in lst:
                if (date_from <= i['datetime'] <= date_to):
                    if i['value_kWh'] > 0:
                        if wdate_from is None or i['datetime'] < wdate_from:
                            wdate_from = i['datetime']
                        if wdate_to is None or i['datetime'] > wdate_to:
                            wdate_to = i['datetime']
                    new_lst.append(i)
            _LOGGER.debug (f'found data from {wdate_from} to {wdate_to}')
            return new_lst, (wdate_from, wdate_to)
            
        _LOGGER.debug (f"{_LABEL}: updating data for CUPS {cups[-4:]} from {date_from} to {date_to}")
        is_updated = False
        if (datetime.now() - self._last_try) > self.UPDATE_INTERVAL:
            is_updated = True
            self._last_try = datetime.now()
            data_bck = self.data
            self.data['consumptions'], (got_from, got_to) = filter_consumptions_dictlist (self.data['consumptions'], date_from, date_to)
            date_from = got_to if got_from is not None and got_from <= date_from else date_from
            date_to = date_to
            _LOGGER.debug (f"{_LABEL}: updating data for CUPS {cups[-4:]} from {date_from} to {date_to}")
            self.data['maximeter'] = []
            supplies = self.get_supplies ()
            self.data['supplies'] = supplies if len(supplies) > 0 else self.data['supplies']
            for supply in self.data['supplies']:
                start_in_range = supply['date_start'] <= date_from <= (supply['date_end'] if supply['date_end'] is not None else date_from)
                end_in_range = supply['date_start'] <= date_to <= (supply['date_end'] if supply['date_end'] is not None else date_to)
                if cups == supply['cups'] and (start_in_range or end_in_range):
                    _LOGGER.info (f'{_LABEL}: processing supply valid from {supply["date_start"]} to {supply["date_end"]}')
                    p_date_start = date_from if start_in_range and date_from >= supply['date_start'] else supply['date_start']
                    p_date_end = date_to if supply['date_end'] is None or (end_in_range and date_to <= supply['date_end']) else supply['date_end']
                    contracts = self.get_contract_detail (cups, supply['distributorCode'])
                    self.data['contracts'] = contracts if len(contracts) > 0 else self.data['contracts']
                    for contract in self.data['contracts']:
                        _LOGGER.info (f'{_LABEL}: processing contract valid from {contract["date_start"]} to {contract["date_end"]}')
                        start_in_range = contract['date_start'] <= date_from <= (contract['date_end'] if contract['date_end'] is not None else date_from)
                        end_in_range = contract['date_start'] <= date_to <= (contract['date_end'] if contract['date_end'] is not None else date_to)
                        if start_in_range or end_in_range:
                            p_date_start = date_from if start_in_range and date_from >= contract['date_start'] else contract['date_start']
                            p_date_end = date_to if contract['date_end'] is None or (end_in_range and date_to <= contract['date_end']) else contract['date_end']
                            _LOGGER.debug (f"{_LABEL}: fetching consumptions from {p_date_start} to {p_date_end}")
                            r = self.get_consumption_data (cups,  supply["distributorCode"],  p_date_start,  p_date_end,  "0", str(supply['pointType']))
                            self.data['consumptions'] = update_dictlist(self.data['consumptions'], r, 'datetime')
                            _LOGGER.debug (f"{_LABEL}: fetching maximeter from {p_date_start} to {p_date_end}")
                            p_date_start = min (p_date_start + relativedelta(months=1), p_date_end)
                            r = self.get_max_power (cups, supply["distributorCode"], p_date_start, p_date_end)
                            self.data['maximeter'] = update_dictlist(self.data['maximeter'], r, 'datetime')
        else:
            _LOGGER.debug ('ignoring update request due to update interval limit')
        return is_updated
>>>>>>> dfc8e65f

    def get_supplies (self, authorizedNif=None):
        data = {}
        if authorizedNif is not None:
            data['authorizedNif'] = authorizedNif
<<<<<<< HEAD
        r = self.__send_cmd("https://datadis.es/api-private/api/get-supplies", data=data)
        c = []
        for i in r:
            d = {
                'cups': i['cups'],
                'date_start': datetime.strptime (i['validDateFrom'], '%Y/%m/%d'),
                'date_end': datetime.strptime (i['validDateTo'], '%Y/%m/%d') if i['validDateTo'] != '' else None,
                'address': i['address'],
                'postal_code': i['postalCode'],
                'province': i['province'],
                'municipality': i['municipality'],
                'distributor': i['distributor'],
                'pointType': i['pointType'],
                'distributorCode': i['distributorCode']
            }
            c.append (d)
=======
        r = self._send_cmd("https://datadis.es/api-private/api/get-supplies", data=data)
        c = []
        for i in r:
            if all (k in i for k in ("cups", "validDateFrom", "validDateTo", 'pointType', 'distributorCode')):
                d = {
                    'cups': i['cups'],
                    'date_start': datetime.strptime (i['validDateFrom'], '%Y/%m/%d'),
                    'date_end': datetime.strptime (i['validDateTo'], '%Y/%m/%d') if i['validDateTo'] != '' else None,
                    'address': i['address'] if 'address' in i else None,
                    'postal_code': i['postalCode'] if 'postalCode' in i else None,
                    'province': i['province'] if 'province' in i else None,
                    'municipality': i['municipality'] if 'municipality' in i else None,
                    'distributor': i['distributor'] if 'distributor' in i else None,
                    'pointType': i['pointType'],
                    'distributorCode': i['distributorCode']
                }
                c.append (d)
            else:
                _LOGGER.warning (f'{_LABEL}: weird data structure while fetching supplies data, got {r}')
>>>>>>> dfc8e65f
        return c

    def get_contract_detail (self, cups, distributorCode, authorizedNif=None):
        data = {
            'cups': cups, 
            'distributorCode': distributorCode
            }
        if authorizedNif is not None:
            data['authorizedNif'] = authorizedNif
<<<<<<< HEAD
        r = self.__send_cmd("https://datadis.es/api-private/api/get-contract-detail", data=data)
        c = []
        for i in r:
            d = {
                'date_start': datetime.strptime (i['startDate'], '%Y/%m/%d'),
                'date_end': datetime.strptime (i['endDate'], '%Y/%m/%d') if i['endDate'] != '' else None,
                'marketer': i['marketer'],
                'power_p1': i['contractedPowerkW'][0],
                'power_p2': i['contractedPowerkW'][1]
            }
            c.append (d)
=======
        r = self._send_cmd("https://datadis.es/api-private/api/get-contract-detail", data=data)
        c = []
        for i in r:
            if all (k in i for k in ("startDate", "endDate", "marketer", "contractedPowerkW")):
                d = {
                    'date_start': datetime.strptime (i['startDate'], '%Y/%m/%d') if i['startDate'] != '' else None,
                    'date_end': datetime.strptime (i['endDate'], '%Y/%m/%d') if i['endDate'] != '' else None,
                    'marketer': i['marketer'],
                    'power_p1': i['contractedPowerkW'][0] if isinstance(i['contractedPowerkW'], list) else None,
                    'power_p2': i['contractedPowerkW'][1] if (len( i['contractedPowerkW']) > 1) else None
                }
                c.append (d)
            else:
                _LOGGER.warning (f'{_LABEL}: weird data structure while fetching contracts data, got {r}')
>>>>>>> dfc8e65f
        return c

    def get_consumption_data (self, cups, distributorCode, startDate, endDate, measurementType, pointType, authorizedNif=None):
        data = {
            'cups': cups, 
            'distributorCode': distributorCode, 
            'startDate': datetime.strftime(startDate, '%Y/%m/%d'), 
            'endDate': datetime.strftime(endDate, '%Y/%m/%d'), 
            'measurementType': measurementType, 
            'pointType': pointType
            }
        if authorizedNif is not None:
            data['authorizedNif'] = authorizedNif
<<<<<<< HEAD
        r = self.__send_cmd("https://datadis.es/api-private/api/get-consumption-data", data=data)
        c = []
        for i in r:
            hour = str(int(i['time'].split(':')[0]) - 1)
            d = {
                'datetime': datetime.strptime (f"{i['date']} {hour.zfill(2)}:00", '%Y/%m/%d %H:%M'),
                'value_kWh': i['consumptionKWh'],
                'real': True if i['obtainMethod'] == 'Real' else False
            }
            c.append (d)
=======
        r = self._send_cmd("https://datadis.es/api-private/api/get-consumption-data", data=data)
        c = []
        for i in r:
            if all (k in i for k in ("time", "date", "consumptionKWh", "obtainMethod")):
                hour = str(int(i['time'].split(':')[0]) - 1) 
                d = {
                    'datetime': datetime.strptime (f"{i['date']} {hour.zfill(2)}:00", '%Y/%m/%d %H:%M') ,
                    'value_kWh': i['consumptionKWh'] ,
                    'real': True if i['obtainMethod'] == 'Real' else False
                }
                c.append (d)
            else:
                _LOGGER.warning (f'{_LABEL}: weird data structure while fetching consumption data, got {r}')
>>>>>>> dfc8e65f
        return c

    def get_max_power (self, cups, distributorCode, startDate, endDate, authorizedNif=None):
        data = {
            'cups': cups, 
            'distributorCode': distributorCode, 
            'startDate': datetime.strftime(startDate, '%Y/%m'), 
            'endDate': datetime.strftime(endDate, '%Y/%m')
            }
        if authorizedNif is not None:
            data['authorizedNif'] = authorizedNif
<<<<<<< HEAD
        r = self.__send_cmd("https://datadis.es/api-private/api/get-max-power", data=data)
        c = []
        for i in r:
            d = {
                'datetime': datetime.strptime (f"{i['date']} {i['time']}", '%Y/%m/%d %H:%M'),
                'value_kW': i['maxPower']
            }
            c.append (d)
        return c

class EdistribucionConnector(BaseConnector):
    ''' credits to @trocotronic '''
    LONG_UPDATE_INTERVAL = timedelta(minutes=60)
    SHORT_UPDATE_INTERVAL = timedelta(minutes=10)
    __session = None
    __token = 'undefined'
    __credentials = {}
    __dashboard = 'https://zonaprivada.edistribucion.com/areaprivada/s/sfsites/aura?'
    __command_index = 0
    __identities = {}
    __context = None
    __access_date = datetime.now()
    __lastLongAttempt = datetime(1970, 1, 1)
    __lastShortAttempt = datetime(1970, 1, 1)
    __retryNumber = 0
    __retryLimit = 5
    
    def __init__(self, user, password):
        self.__credentials['user'] = user
        self.__credentials['password'] = password
        self.__session = requests.Session()
        self.data = {
            'supplies': [],
            'contracts': [],
            'consumptions': [],
            'maximeter': []
        }
        
    def __get_url(self, url,get=None,post=None,json=None,cookies=None,headers=None):
        _headers = {
            'User-Agent':'Mozilla/5.0 (Macintosh; Intel Mac OS X 10.14; rv:77.0) Gecko/20100101 Firefox/77.0',
        }
        if (headers):
            _headers.update(headers)
        if (post is None and json is None):
            r = self.__session.get(url, params=get, headers=_headers, cookies=cookies)
        else:
            r = self.__session.post(url, data=post, json=json, params=get, headers=_headers, cookies=cookies)
        if r.status_code >= 400:
            raise ConnectorError (f'EdistribucionConnector: {url} returned {r.text} with code {r.status_code}')
        return r
    
    def __send_cmd(self, command, post=None, dashboard=None, accept='*/*', content_type=None):

        if dashboard is None: dashboard = self.__dashboard 

        if (self.__command_index):
            command = 'r='+self.__command_index+'&'
            self.__command_index += 1
        
        if (post):
            post['aura.context'] = self.__context
            post['aura.pageURI'] = '/areaprivada/s/wp-online-access'
            post['aura.token'] = self.__token

        headers = {}
        headers['Accept'] = accept
        if content_type is not None:
            headers['Content-Type'] = content_type

        r = self.__get_url(dashboard+command, post=post, headers=headers)
        if ('window.location.href' in r.text or 'clientOutOfSync' in r.text):
                _LOGGER.info ('Redirection received. Aborting command.')
        elif ('json' in r.headers['Content-Type']):
            jr = r.json()
            if (jr['actions'][0]['state'] != 'SUCCESS'):
                _LOGGER.info ('Got an error. Aborting command.')
                raise ConnectorError (f'EdistribucionConnector: error while processing command: {command}')
            return jr['actions'][0]['returnValue']
        
        return r
        
    def __get_token(self):
        if (not (self.__token != 'undefined' and self.__access_date+timedelta(minutes=10) > datetime.now())):
            _LOGGER.debug('Login')
            self.__session = requests.Session()
            r = self.__get_url('https://zonaprivada.edistribucion.com/areaprivada/s/login?ec=302&startURL=%2Fareaprivada%2Fs%2F')
            ix = r.text.find('auraConfig')
            if (ix == -1):
                raise ConnectorError ('EdistribucionConnector: auraConfig not found. Cannot continue')
            soup = bs(r.text, 'html.parser')
            scripts = soup.find_all('script')
            for s in scripts:
                src = s.get('src')
                if (not src):
                    continue
                #print(s)
                upr = urlparse(r.url)
                r = self.__get_url(upr.scheme+'://'+upr.netloc+src)
                if ('resources.js' in src):
                    unq = unquote(src)
                    self.__context = unq[unq.find('{'):unq.rindex('}')+1]
                    self.__appInfo = json.loads(self.__context)
            _LOGGER.debug('EdistribucionConnector: performing login routine')
            data = {
                    'message':'{"actions":[{"id":"91;a","descriptor":"apex://LightningLoginFormController/ACTION$login","callingDescriptor":"markup://c:WP_LoginForm","params":{"username":"'+self.__credentials['user']+'","password":"'+self.__credentials['password']+'","startUrl":"/areaprivada/s/"}}]}',
                    'aura.context':self.__context,
                    'aura.pageURI':'/areaprivada/s/login/?language=es&startURL=%2Fareaprivada%2Fs%2F&ec=302',
                    'aura.token':'undefined',
                    }
            r = self.__get_url(self.__dashboard+'other.LightningLoginForm.login=1',post=data)
            #print(r.text)
            if ('/*ERROR*/' in r.text):
                if ('invalidSession' in r.text):
                    self.__session = requests.Session()
                    self.__get_token()
                raise ConnectorError ('EdistribucionConnector: login failed, credentials might be wrong')
            jr = r.json()
            if ('events' not in jr):
                raise ConnectorError ('EdistribucionConnector: login failed, credentials might be wrong')
            
            _LOGGER.debug('Accessing to frontdoor')
            r = self.__get_url(jr['events'][0]['attributes']['values']['url'])
            _LOGGER.debug('Accessing to landing page')
            r = self.__get_url('https://zonaprivada.edistribucion.com/areaprivada/s/')
            ix = r.text.find('auraConfig')
            if (ix == -1):
                raise ConnectorError ('EdistribucionConnector: auraConfig not found. Cannot continue')
            ix = r.text.find('{',ix)
            ed = r.text.find(';',ix)
            try:
                jr = json.loads(r.text[ix:ed])
            except Exception:
                jr = {}
            if ('token' not in jr):
                raise ConnectorError ('EdistribucionConnector: token not found. Cannot continue')
            self.__token = jr['token']
            _LOGGER.debug('EdistribucionConnector: token received!')
            r = self.__getLoginInfo()
            self.__identities['account_id'] = r['visibility']['Id']
            self.__identities['name'] = r['Name']

    def update (self, cups, date_from=datetime(1970, 1, 1), date_to=datetime.today()):
        if (datetime.now() - self.__lastShortAttempt) > (self.__retryNumber + 1)*self.SHORT_UPDATE_INTERVAL:
            self.__lastShortAttempt = datetime.now()
            data_bck = self.data
            self.data['consumptions'] = []
            self.data['maximeter'] = []
            try:
                self.data['supplies'] = self.get_supplies ()
                for supply in self.data['supplies']:
                    if cups == supply['cups'] and (
                        (supply['date_start'] <= date_from <= (supply['date_end'] if supply['date_end'] is not None else date_from)) or (
                            supply['date_start'] <= date_to <= (supply['date_end'] if supply['date_end'] is not None else date_to))):
                        p_date_start = max (date_from, supply['date_start'])
                        p_date_end = min (date_to, supply['date_end']) if supply['date_end'] is not None else date_to
                        self.data['contracts'] = self.get_contract_detail (cups)
                        if (datetime.now() - self.__lastLongAttempt) > self.LONG_UPDATE_INTERVAL:
                            self.__lastLongAttempt = datetime.now()
                            for contract in self.data['contracts']:
                                if ((contract['date_start'] <= date_from <= contract['date_end']) or ((contract['date_start'] <= date_to <= contract['date_end']) if contract['date_end'] is not None else True)):
                                    p_date_start = max (p_date_start, contract['date_start'])
                                    p_date_end = min (p_date_end, contract['date_end']) if contract['date_end'] is not None else p_date_end
                                    p_start = p_date_start
                                    finish = False
                                    r = []
                                    while not finish:
                                        p_end = min(p_start + timedelta (days=50), p_date_end)
                                        r.extend(self.get_consumption_data (contract['cont_id'],  p_start,  p_end))
                                        finish = (p_date_end == p_end)
                                        p_start = p_end + timedelta(days=1)
                                    self.data['consumptions'] = update_dictlist(self.data['consumptions'], r, 'datetime')
                                    r = self.get_max_power (contract['cups_id'], contract['date_start'] + relativedelta(months=1), p_date_end)
                                    self.data['maximeter'] = update_dictlist(self.data['maximeter'], r, 'datetime')
                        #if supply['date_end'] is None:
                        #    self.data['meter'] = self.get_meter_data (supply['cups_id'])
                self.__retryNumber = 0
            except Exception as e:
                self.data = data_bck
                self.__retryNumber = min(self.__retryLimit, self.__retryNumber + 1)
                raise e
        else:
            _LOGGER.debug ('EdistribucionConnector: ignoring update request due to update interval limit')

    def get_supplies (self):
        supplies = []
        self.__get_token()
        lst = self.__getListCups ()
        for s in lst['data']['lstCups']:
            new_supply = {
                'cups': s['CUPs__r']['Name'],
                'date_start': datetime.strptime(s['Version_start_date__c'],'%Y-%m-%d'),
                'date_end': datetime.strptime(s['Version_end_date__c'],'%Y-%m-%d') if 'Version_end_date__c' in s else None,
                'address': s['Provisioning_address__c'] if 'Provisioning_address__c' in s else None,
                'postal_code': s['postal-code'] if 'postal-code' in s else None,
                'province': s['city'],
                'municipality': s['CUPs__r']['NS_Town_Description__c'],
                'distributor': 'EDISTRIBUCIÓN',
                'cups_id': s['CUPs__r']['Id']
            }
            supplies.append(new_supply)
        return supplies

    def get_contract_detail (self, cups):
        contracts = []
        self.__get_token()
        lst = self.__getListCups ()
        for c in lst['data']['lstContAux']:
            if c['CUPs__r']['Name'] == cups:
                d = self.__getATRDetail (c['Id'])['data']
                power_limit_p1 = None
                power_limit_p2 = None
                marketer = None
                for item in d:
                    if 'title' in item:
                        if item['title'] == 'Potencia contratada 1 (kW)':
                            power_limit_p1 = float(item['value'].replace(",", ".")) if item['value'] != '' else None
                        elif item['title'] == 'Potencia contratada 2 (kW)':
                            power_limit_p2 = float(item['value'].replace(",", ".")) if item['value'] != '' else None
                        elif item['title'] == 'Comercializadora':
                            marketer = item['value']
                new_contract = {
                    'date_start': datetime.strptime(c['Version_start_date__c'],'%Y-%m-%d'),
                    'date_end': datetime.strptime(c['Version_end_date__c'],'%Y-%m-%d') if 'Version_end_date__c' in c else None,
                    'marketer': marketer,
                    'power_p1': power_limit_p1,
                    'power_p2': power_limit_p2,
                    'cups_id': c['CUPs__c'],
                    'cont_id': c['Id']
                }
                contracts.append(new_contract)
        return contracts
            
    def get_consumption_data (self, cont_id, startDate, endDate):
        consumptions = []
        self.__get_token()
        start_str = startDate.strftime ("%Y-%m-%d")
        end_str = endDate.strftime ("%Y-%m-%d")
        c = self.__getChartPointsByRange (cont_id, start_str, end_str)['data']['lstData']
        for d in c:
            for i in d:
                if i['hourCCH'] <= 24:
                    hour = i['hourCCH'] - 1
                    i = {
                        'datetime': datetime.strptime (f"{i['date']} {hour:02d}:00", '%d/%m/%Y %H:%M'),
                        'value_kWh': i['valueDouble'] if 'valueDouble' in i else 0, 
                        'real': i['real']
                    }
                    consumptions.append(i)
        return consumptions

    def get_max_power (self, cups_id, startDate, endDate):
        maximeter = []
        self.__get_token()
        m = self.__getHistogramPoints (cups_id, startDate.strftime("%m/%Y"), endDate.strftime("%m/%Y"))['data']['lstData']
        [maximeter.append({
                    'datetime': datetime.strptime (f"{i['date']} {i['hour']}", '%d-%m-%Y %H:%M'),
                    'value_kW': i['value']
                }) for i in m if i['valid']]
        return maximeter

    def get_meter_data (self, cups_id):
        meter = {}
        self.__get_token()
        r = self.__consultarContador (cups_id)['data']
        meter['power_kw'] = r['potenciaActual'] if 'potenciaActual' in r else None
        meter['power_%'] = (r['potenciaActual'] / r['potenciaContratada']) if ('potenciaActual' in r and 'potenciaContratada' in r) else None
        meter['energy_kwh'] = int(r['totalizador'].replace(".","")) if 'totalizador' in r else None
        meter['icp_status'] = r['estadoICP'] if 'estadoICP' in r else None
        return meter

    '''
    TBD
    '''
    def get_cycles_data (self, cups):
        pass

    def __getLoginInfo(self):
        cmd = 'other.WP_Monitor_CTRL.getLoginInfo=1'
        msg = '{"actions":[{"id":"215;a","descriptor":"apex://WP_Monitor_CTRL/ACTION$getLoginInfo","callingDescriptor":"markup://c:WP_Monitor","params":{"serviceNumber":"S011"}}]}'
        return self.__send_cmd (cmd, post={'message': msg})
        
    def __getListCups(self):
        msg = '{"actions":[{"id":"1086;a","descriptor":"apex://WP_Measure_v3_CTRL/ACTION$getListCups","callingDescriptor":"markup://c:WP_Measure_List_v4","params":{"sIdentificador":"'+self.__identities['account_id']+'"}}]}',
        cmd = 'other.WP_Measure_v3_CTRL.getListCups=1'
        return self.__send_cmd (cmd, post={'message': msg})

    def __getATRDetail(self, atr):
        msg = '{"actions":[{"id":"62;a","descriptor":"apex://WP_ContractATRDetail_CTRL/ACTION$getATRDetail","callingDescriptor":"markup://c:WP_SuppliesATRDetailForm","params":{"atrId":"'+atr+'"}}]}',
        cmd = 'other.WP_ContractATRDetail_CTRL.getATRDetail=1'
        return self.__send_cmd (cmd, post={'message': msg})

    def __getChartPointsByRange (self, cont, date_start, date_end):
        msg = '{"actions":[{"id":"981;a","descriptor":"apex://WP_Measure_v3_CTRL/ACTION$getChartPointsByRange","callingDescriptor":"markup://c:WP_Measure_Detail_Filter_Advanced_v3","params":{"contId":"'+cont+'","type":"4","startDate":"'+date_start+'","endDate":"'+date_end+'"},"version":null,"longRunning":true}]}'
        cmd = 'other.WP_Measure_v3_CTRL.getChartPointsByRange=1'
        return self.__send_cmd (cmd, post={'message': msg})
        
    def __getHistogramPoints (self, cups_id, date_start, date_end):
        msg = '{"actions":[{"id":"688;a","descriptor":"apex://WP_MaximeterHistogram_CTRL/ACTION$getHistogramPoints","callingDescriptor":"markup://c:WP_MaximeterHistogramDetail","params":{"mapParams":{"startDate":"'+date_start+'","endDate":"'+date_end+'","id":"'+cups_id+'","sIdentificador":"'+self.__identities['account_id']+'"}}}]}',
        cmd = 'other.WP_MaximeterHistogram_CTRL.getHistogramPoints=1'
        return self.__send_cmd (cmd, post={'message': msg})
    
    def __consultarContador(self, cups_id):
        msg = '{"actions":[{"id":"471;a","descriptor":"apex://WP_ContadorICP_F2_CTRL/ACTION$consultarContador","callingDescriptor":"markup://c:WP_Reconnect_Detail_F2","params":{"cupsId":"'+cups_id+'"}}]}',
        cmd = 'other.WP_ContadorICP_F2_CTRL.consultarContador=1'
        return self.__send_cmd (cmd, post={'message': msg})

    def __get_cycle_list(self, cont):
        msg = '{"actions":[{"id":"1190;a","descriptor":"apex://WP_Measure_v3_CTRL/ACTION$getInfo","callingDescriptor":"markup://c:WP_Measure_Detail_v4","params":{"contId":"'+cont+'"},"longRunning":true}]}',
        cmd = 'other.WP_Measure_v3_CTRL.getInfo=1'
        return self.__send_cmd (cmd, post={'message': msg})
=======
        r = self._send_cmd("https://datadis.es/api-private/api/get-max-power", data=data)
        c = []
        for i in r:
            if all (k in i for k in ("time", "date", "maxPower")):
                d = {
                    'datetime': datetime.strptime (f"{i['date']} {i['time']}", '%Y/%m/%d %H:%M') if 'date' in i and 'time' in i else None,
                    'value_kW': i['maxPower'] if 'maxPower' in i else None
                }
                c.append (d)
            else:
                _LOGGER.warning (f'{_LABEL}: weird data structure while fetching maximeter data, got {r}')
        return c
>>>>>>> dfc8e65f
<|MERGE_RESOLUTION|>--- conflicted
+++ resolved
@@ -1,720 +1,241 @@
-from abc import ABC, abstractmethod
-import requests, jwt, logging, json
-from bs4 import BeautifulSoup as bs
-from urllib.parse import urlparse, unquote
-import logging
-from datetime import datetime, timedelta
-from dateutil.relativedelta import relativedelta
-
-logging.basicConfig(level=logging.WARNING)
-_LOGGER = logging.getLogger(__name__)
-
-<<<<<<< HEAD
-def update_dictlist (old_lst, new_lst, key):
-    old_copy = old_lst
-    nn = []
-    for n in new_lst:
-        for o in old_copy:
-            if n[key] == o[key]:
-                o = n
-                break
-        else:
-            nn.append (n)
-    old_copy.extend(nn)
-    return old_copy
-
-class ConnectorError(Exception):
-
-    def __init__(self, message):
-        self.message = message
-
-    def __str__(self) -> str:
-        return f'{self.message}'
-
-class BaseConnector (ABC):
-
-    @abstractmethod
-    def __init__(self, username: str, password: str):
-        pass
-
-    @abstractmethod
-    def update (self, cups, date_from, date_to):
-        pass
-
-class DatadisConnector (BaseConnector):
-    UPDATE_INTERVAL = timedelta(minutes=60)
-    __token = {}
-    __usr = None
-    __pwd = None
-    __session = None
-
-    __lastAttempt = datetime(1970, 1, 1)
-
-    def __init__(self, username, password):
-        self.__usr = username
-        self.__pwd = password
-        self.__session = requests.Session()
-=======
-_LABEL = 'Connector'
-
-class DatadisConnector ():
-    UPDATE_INTERVAL = timedelta(minutes=60)
-    _token = {}
-    _usr = None
-    _pwd = None
-    _session = None
-
-    _last_try = datetime(1970, 1, 1)
-
-    def __init__(self, username, password):
-        self._usr = username
-        self._pwd = password
-        self._session = requests.Session()
->>>>>>> dfc8e65f
-        self.data = {
-            'supplies': [],
-            'contracts': [],
-            'consumptions': [],
-            'maximeter': []
-        }
-
-<<<<<<< HEAD
-    def __get_token (self):
-        _LOGGER.info ('DatadisConnector: no token found, fetching a new one...')
-        self.__session = requests.Session()
-        credentials = {'username': self.__usr, 'password': self.__pwd}
-        r = self.__session.post("https://datadis.es/nikola-auth/tokens/login", data=credentials)
-        if (r.status_code == 200):
-            # store token both encoded and decoded
-            self.__token['encoded'] = r.text
-            self.__token['decoded'] = jwt.decode(self.__token['encoded'], options={"verify_signature": False})
-            # prepare session authorization bearer
-            self.__session.headers['Authorization'] = 'Bearer ' + self.__token['encoded']
-            _LOGGER.info (f"Token received {self.__token['decoded']}")
-        elif (r.status_code == 401):
-            raise ConnectorError ('DatadisConnector: invalid credentials')
-        else:
-            raise ConnectorError ('DatadisConnector: unknown error while retrieving token')
-
-    def __send_cmd (self, url, data={}, refresh_token=False):
-        response = None
-        # refresh token if needed (recursive approach)
-        if refresh_token:
-            self.__get_token ()
-        # build get parameters
-        params = '?' if len(data) > 0 else ''
-        for param in data:
-            key = param
-            value = data[param]
-            params = params + f'{key}={value}&'
-        # query
-        r = self.__session.get(url + params)
-        # eval response
-        if (r.status_code == 200 and r.json()):
-            _LOGGER.info (f"DatadisConnector: got a valid response for {url + params}: {r.json()}")
-            response = r.json()
-        elif (r.status_code == 401 and not refresh_token):
-            response = self.__send_cmd (url, data=data, refresh_token=True)
-        else:
-            raise ConnectorError (f'{url + params} returned {r.text} with code {r.status_code}')
-        return response
-
-    def update (self, cups, date_from=datetime(1970, 1, 1), date_to=datetime.today()):
-        _LOGGER.debug (f"DatadisConnector: updating data for CUPS {cups[-4:]} from {date_from} to {date_to}")
-        if (datetime.now() - self.__lastAttempt) > self.UPDATE_INTERVAL:
-            self.__lastAttempt = datetime.now()
-            data_bck = self.data
-            self.data['consumptions'] = []
-            self.data['maximeter'] = []
-            try:
-                self.data['supplies'] = self.get_supplies ()
-                for supply in self.data['supplies']:
-                    if cups == supply['cups'] and (
-                        (supply['date_start'] <= date_from <= (supply['date_end'] if supply['date_end'] is not None else date_from)) or (
-                            supply['date_start'] <= date_to <= (supply['date_end'] if supply['date_end'] is not None else date_to))):
-                        p_date_start = max (date_from, supply['date_start'])
-                        p_date_end = min (date_to, supply['date_end']) if supply['date_end'] is not None else date_to
-                        self.data['contracts'] = self.get_contract_detail (cups, supply['distributorCode'])
-                        for contract in self.data['contracts']:
-                            if ((contract['date_start'] <= date_from <= contract['date_end']) or ((contract['date_start'] <= date_to <= contract['date_end']) if contract['date_end'] is not None else True)):
-                                p_date_start = max (p_date_start, contract['date_start'])
-                                p_date_end = min (p_date_end, contract['date_end']) if contract['date_end'] is not None else p_date_end
-                                r = self.get_consumption_data (cups,  supply["distributorCode"],  p_date_start,  p_date_end,  "0", str(supply['pointType']))
-                                self.data['consumptions'] = update_dictlist(self.data['consumptions'], r, 'datetime')
-                                r = self.get_max_power (cups, supply["distributorCode"], contract['date_start'] + relativedelta(months=1), p_date_end)
-                                self.data['maximeter'] = update_dictlist(self.data['maximeter'], r, 'datetime')
-            except Exception as e:
-                self.data = data_bck
-                raise e
-        else:
-            _LOGGER.debug ('ignoring update request due to update interval limit')
-=======
-    def _get_token (self):
-        _LOGGER.info (f'{_LABEL}: no token found, fetching a new one...')
-        is_valid_token = False
-        self._session = requests.Session()
-        credentials = {'username': self._usr, 'password': self._pwd}
-        r = self._session.post("https://datadis.es/nikola-auth/tokens/login", data=credentials)
-        if (r.status_code == 200):
-            # store token both encoded and decoded
-            self._token['encoded'] = r.text
-            self._token['decoded'] = jwt.decode(self._token['encoded'], options={"verify_signature": False})
-            # prepare session authorization bearer
-            self._session.headers['Authorization'] = 'Bearer ' + self._token['encoded']
-            _LOGGER.info (f"{_LABEL}: token received {self._token['decoded']}")
-            is_valid_token = True
-        else:
-            _LOGGER.error (f'{_LABEL}: unknown error while retrieving token, got {r.text}')
-        return is_valid_token
-
-    def _send_cmd (self, url, data={}, refresh_token=False):
-        # refresh token if needed (recursive approach)
-        is_valid_token = False
-        response = []
-        if refresh_token:
-            is_valid_token = self._get_token ()
-        if is_valid_token or not refresh_token:
-            # build get parameters
-            params = '?' if len(data) > 0 else ''
-            for param in data:
-                key = param
-                value = data[param]
-                params = params + f'{key}={value}&'
-            # query
-            r = self._session.get(url + params)
-            # eval response
-            if (r.status_code == 200 and r.json()):
-                _LOGGER.info (f"{_LABEL}: got a valid response for {url + params}")
-                response = r.json()
-            elif (r.status_code == 401 and not refresh_token):
-                response = self._send_cmd (url, data=data, refresh_token=True)
-            else:
-                _LOGGER.error (f'{url + params} returned {r.text} with code {r.status_code}')
-        return response
-
-    def update (self, cups, date_from=datetime(1970, 1, 1), date_to=datetime.today()):
-
-        def update_dictlist (old_lst, new_lst, key):
-            old_copy = old_lst
-            nn = []
-            for n in new_lst:
-                for o in old_copy:
-                    if n[key] == o[key]:
-                        o = n
-                        break
-                else:
-                    nn.append (n)
-            old_copy.extend(nn)
-            return old_copy
-
-        def filter_consumptions_dictlist (lst, date_from, date_to):
-            new_lst = []
-            wdate_from = None
-            wdate_to = None
-            for i in lst:
-                if (date_from <= i['datetime'] <= date_to):
-                    if i['value_kWh'] > 0:
-                        if wdate_from is None or i['datetime'] < wdate_from:
-                            wdate_from = i['datetime']
-                        if wdate_to is None or i['datetime'] > wdate_to:
-                            wdate_to = i['datetime']
-                    new_lst.append(i)
-            _LOGGER.debug (f'found data from {wdate_from} to {wdate_to}')
-            return new_lst, (wdate_from, wdate_to)
-            
-        _LOGGER.debug (f"{_LABEL}: updating data for CUPS {cups[-4:]} from {date_from} to {date_to}")
-        is_updated = False
-        if (datetime.now() - self._last_try) > self.UPDATE_INTERVAL:
-            is_updated = True
-            self._last_try = datetime.now()
-            data_bck = self.data
-            self.data['consumptions'], (got_from, got_to) = filter_consumptions_dictlist (self.data['consumptions'], date_from, date_to)
-            date_from = got_to if got_from is not None and got_from <= date_from else date_from
-            date_to = date_to
-            _LOGGER.debug (f"{_LABEL}: updating data for CUPS {cups[-4:]} from {date_from} to {date_to}")
-            self.data['maximeter'] = []
-            supplies = self.get_supplies ()
-            self.data['supplies'] = supplies if len(supplies) > 0 else self.data['supplies']
-            for supply in self.data['supplies']:
-                start_in_range = supply['date_start'] <= date_from <= (supply['date_end'] if supply['date_end'] is not None else date_from)
-                end_in_range = supply['date_start'] <= date_to <= (supply['date_end'] if supply['date_end'] is not None else date_to)
-                if cups == supply['cups'] and (start_in_range or end_in_range):
-                    _LOGGER.info (f'{_LABEL}: processing supply valid from {supply["date_start"]} to {supply["date_end"]}')
-                    p_date_start = date_from if start_in_range and date_from >= supply['date_start'] else supply['date_start']
-                    p_date_end = date_to if supply['date_end'] is None or (end_in_range and date_to <= supply['date_end']) else supply['date_end']
-                    contracts = self.get_contract_detail (cups, supply['distributorCode'])
-                    self.data['contracts'] = contracts if len(contracts) > 0 else self.data['contracts']
-                    for contract in self.data['contracts']:
-                        _LOGGER.info (f'{_LABEL}: processing contract valid from {contract["date_start"]} to {contract["date_end"]}')
-                        start_in_range = contract['date_start'] <= date_from <= (contract['date_end'] if contract['date_end'] is not None else date_from)
-                        end_in_range = contract['date_start'] <= date_to <= (contract['date_end'] if contract['date_end'] is not None else date_to)
-                        if start_in_range or end_in_range:
-                            p_date_start = date_from if start_in_range and date_from >= contract['date_start'] else contract['date_start']
-                            p_date_end = date_to if contract['date_end'] is None or (end_in_range and date_to <= contract['date_end']) else contract['date_end']
-                            _LOGGER.debug (f"{_LABEL}: fetching consumptions from {p_date_start} to {p_date_end}")
-                            r = self.get_consumption_data (cups,  supply["distributorCode"],  p_date_start,  p_date_end,  "0", str(supply['pointType']))
-                            self.data['consumptions'] = update_dictlist(self.data['consumptions'], r, 'datetime')
-                            _LOGGER.debug (f"{_LABEL}: fetching maximeter from {p_date_start} to {p_date_end}")
-                            p_date_start = min (p_date_start + relativedelta(months=1), p_date_end)
-                            r = self.get_max_power (cups, supply["distributorCode"], p_date_start, p_date_end)
-                            self.data['maximeter'] = update_dictlist(self.data['maximeter'], r, 'datetime')
-        else:
-            _LOGGER.debug ('ignoring update request due to update interval limit')
-        return is_updated
->>>>>>> dfc8e65f
-
-    def get_supplies (self, authorizedNif=None):
-        data = {}
-        if authorizedNif is not None:
-            data['authorizedNif'] = authorizedNif
-<<<<<<< HEAD
-        r = self.__send_cmd("https://datadis.es/api-private/api/get-supplies", data=data)
-        c = []
-        for i in r:
-            d = {
-                'cups': i['cups'],
-                'date_start': datetime.strptime (i['validDateFrom'], '%Y/%m/%d'),
-                'date_end': datetime.strptime (i['validDateTo'], '%Y/%m/%d') if i['validDateTo'] != '' else None,
-                'address': i['address'],
-                'postal_code': i['postalCode'],
-                'province': i['province'],
-                'municipality': i['municipality'],
-                'distributor': i['distributor'],
-                'pointType': i['pointType'],
-                'distributorCode': i['distributorCode']
-            }
-            c.append (d)
-=======
-        r = self._send_cmd("https://datadis.es/api-private/api/get-supplies", data=data)
-        c = []
-        for i in r:
-            if all (k in i for k in ("cups", "validDateFrom", "validDateTo", 'pointType', 'distributorCode')):
-                d = {
-                    'cups': i['cups'],
-                    'date_start': datetime.strptime (i['validDateFrom'], '%Y/%m/%d'),
-                    'date_end': datetime.strptime (i['validDateTo'], '%Y/%m/%d') if i['validDateTo'] != '' else None,
-                    'address': i['address'] if 'address' in i else None,
-                    'postal_code': i['postalCode'] if 'postalCode' in i else None,
-                    'province': i['province'] if 'province' in i else None,
-                    'municipality': i['municipality'] if 'municipality' in i else None,
-                    'distributor': i['distributor'] if 'distributor' in i else None,
-                    'pointType': i['pointType'],
-                    'distributorCode': i['distributorCode']
-                }
-                c.append (d)
-            else:
-                _LOGGER.warning (f'{_LABEL}: weird data structure while fetching supplies data, got {r}')
->>>>>>> dfc8e65f
-        return c
-
-    def get_contract_detail (self, cups, distributorCode, authorizedNif=None):
-        data = {
-            'cups': cups, 
-            'distributorCode': distributorCode
-            }
-        if authorizedNif is not None:
-            data['authorizedNif'] = authorizedNif
-<<<<<<< HEAD
-        r = self.__send_cmd("https://datadis.es/api-private/api/get-contract-detail", data=data)
-        c = []
-        for i in r:
-            d = {
-                'date_start': datetime.strptime (i['startDate'], '%Y/%m/%d'),
-                'date_end': datetime.strptime (i['endDate'], '%Y/%m/%d') if i['endDate'] != '' else None,
-                'marketer': i['marketer'],
-                'power_p1': i['contractedPowerkW'][0],
-                'power_p2': i['contractedPowerkW'][1]
-            }
-            c.append (d)
-=======
-        r = self._send_cmd("https://datadis.es/api-private/api/get-contract-detail", data=data)
-        c = []
-        for i in r:
-            if all (k in i for k in ("startDate", "endDate", "marketer", "contractedPowerkW")):
-                d = {
-                    'date_start': datetime.strptime (i['startDate'], '%Y/%m/%d') if i['startDate'] != '' else None,
-                    'date_end': datetime.strptime (i['endDate'], '%Y/%m/%d') if i['endDate'] != '' else None,
-                    'marketer': i['marketer'],
-                    'power_p1': i['contractedPowerkW'][0] if isinstance(i['contractedPowerkW'], list) else None,
-                    'power_p2': i['contractedPowerkW'][1] if (len( i['contractedPowerkW']) > 1) else None
-                }
-                c.append (d)
-            else:
-                _LOGGER.warning (f'{_LABEL}: weird data structure while fetching contracts data, got {r}')
->>>>>>> dfc8e65f
-        return c
-
-    def get_consumption_data (self, cups, distributorCode, startDate, endDate, measurementType, pointType, authorizedNif=None):
-        data = {
-            'cups': cups, 
-            'distributorCode': distributorCode, 
-            'startDate': datetime.strftime(startDate, '%Y/%m/%d'), 
-            'endDate': datetime.strftime(endDate, '%Y/%m/%d'), 
-            'measurementType': measurementType, 
-            'pointType': pointType
-            }
-        if authorizedNif is not None:
-            data['authorizedNif'] = authorizedNif
-<<<<<<< HEAD
-        r = self.__send_cmd("https://datadis.es/api-private/api/get-consumption-data", data=data)
-        c = []
-        for i in r:
-            hour = str(int(i['time'].split(':')[0]) - 1)
-            d = {
-                'datetime': datetime.strptime (f"{i['date']} {hour.zfill(2)}:00", '%Y/%m/%d %H:%M'),
-                'value_kWh': i['consumptionKWh'],
-                'real': True if i['obtainMethod'] == 'Real' else False
-            }
-            c.append (d)
-=======
-        r = self._send_cmd("https://datadis.es/api-private/api/get-consumption-data", data=data)
-        c = []
-        for i in r:
-            if all (k in i for k in ("time", "date", "consumptionKWh", "obtainMethod")):
-                hour = str(int(i['time'].split(':')[0]) - 1) 
-                d = {
-                    'datetime': datetime.strptime (f"{i['date']} {hour.zfill(2)}:00", '%Y/%m/%d %H:%M') ,
-                    'value_kWh': i['consumptionKWh'] ,
-                    'real': True if i['obtainMethod'] == 'Real' else False
-                }
-                c.append (d)
-            else:
-                _LOGGER.warning (f'{_LABEL}: weird data structure while fetching consumption data, got {r}')
->>>>>>> dfc8e65f
-        return c
-
-    def get_max_power (self, cups, distributorCode, startDate, endDate, authorizedNif=None):
-        data = {
-            'cups': cups, 
-            'distributorCode': distributorCode, 
-            'startDate': datetime.strftime(startDate, '%Y/%m'), 
-            'endDate': datetime.strftime(endDate, '%Y/%m')
-            }
-        if authorizedNif is not None:
-            data['authorizedNif'] = authorizedNif
-<<<<<<< HEAD
-        r = self.__send_cmd("https://datadis.es/api-private/api/get-max-power", data=data)
-        c = []
-        for i in r:
-            d = {
-                'datetime': datetime.strptime (f"{i['date']} {i['time']}", '%Y/%m/%d %H:%M'),
-                'value_kW': i['maxPower']
-            }
-            c.append (d)
-        return c
-
-class EdistribucionConnector(BaseConnector):
-    ''' credits to @trocotronic '''
-    LONG_UPDATE_INTERVAL = timedelta(minutes=60)
-    SHORT_UPDATE_INTERVAL = timedelta(minutes=10)
-    __session = None
-    __token = 'undefined'
-    __credentials = {}
-    __dashboard = 'https://zonaprivada.edistribucion.com/areaprivada/s/sfsites/aura?'
-    __command_index = 0
-    __identities = {}
-    __context = None
-    __access_date = datetime.now()
-    __lastLongAttempt = datetime(1970, 1, 1)
-    __lastShortAttempt = datetime(1970, 1, 1)
-    __retryNumber = 0
-    __retryLimit = 5
-    
-    def __init__(self, user, password):
-        self.__credentials['user'] = user
-        self.__credentials['password'] = password
-        self.__session = requests.Session()
-        self.data = {
-            'supplies': [],
-            'contracts': [],
-            'consumptions': [],
-            'maximeter': []
-        }
-        
-    def __get_url(self, url,get=None,post=None,json=None,cookies=None,headers=None):
-        _headers = {
-            'User-Agent':'Mozilla/5.0 (Macintosh; Intel Mac OS X 10.14; rv:77.0) Gecko/20100101 Firefox/77.0',
-        }
-        if (headers):
-            _headers.update(headers)
-        if (post is None and json is None):
-            r = self.__session.get(url, params=get, headers=_headers, cookies=cookies)
-        else:
-            r = self.__session.post(url, data=post, json=json, params=get, headers=_headers, cookies=cookies)
-        if r.status_code >= 400:
-            raise ConnectorError (f'EdistribucionConnector: {url} returned {r.text} with code {r.status_code}')
-        return r
-    
-    def __send_cmd(self, command, post=None, dashboard=None, accept='*/*', content_type=None):
-
-        if dashboard is None: dashboard = self.__dashboard 
-
-        if (self.__command_index):
-            command = 'r='+self.__command_index+'&'
-            self.__command_index += 1
-        
-        if (post):
-            post['aura.context'] = self.__context
-            post['aura.pageURI'] = '/areaprivada/s/wp-online-access'
-            post['aura.token'] = self.__token
-
-        headers = {}
-        headers['Accept'] = accept
-        if content_type is not None:
-            headers['Content-Type'] = content_type
-
-        r = self.__get_url(dashboard+command, post=post, headers=headers)
-        if ('window.location.href' in r.text or 'clientOutOfSync' in r.text):
-                _LOGGER.info ('Redirection received. Aborting command.')
-        elif ('json' in r.headers['Content-Type']):
-            jr = r.json()
-            if (jr['actions'][0]['state'] != 'SUCCESS'):
-                _LOGGER.info ('Got an error. Aborting command.')
-                raise ConnectorError (f'EdistribucionConnector: error while processing command: {command}')
-            return jr['actions'][0]['returnValue']
-        
-        return r
-        
-    def __get_token(self):
-        if (not (self.__token != 'undefined' and self.__access_date+timedelta(minutes=10) > datetime.now())):
-            _LOGGER.debug('Login')
-            self.__session = requests.Session()
-            r = self.__get_url('https://zonaprivada.edistribucion.com/areaprivada/s/login?ec=302&startURL=%2Fareaprivada%2Fs%2F')
-            ix = r.text.find('auraConfig')
-            if (ix == -1):
-                raise ConnectorError ('EdistribucionConnector: auraConfig not found. Cannot continue')
-            soup = bs(r.text, 'html.parser')
-            scripts = soup.find_all('script')
-            for s in scripts:
-                src = s.get('src')
-                if (not src):
-                    continue
-                #print(s)
-                upr = urlparse(r.url)
-                r = self.__get_url(upr.scheme+'://'+upr.netloc+src)
-                if ('resources.js' in src):
-                    unq = unquote(src)
-                    self.__context = unq[unq.find('{'):unq.rindex('}')+1]
-                    self.__appInfo = json.loads(self.__context)
-            _LOGGER.debug('EdistribucionConnector: performing login routine')
-            data = {
-                    'message':'{"actions":[{"id":"91;a","descriptor":"apex://LightningLoginFormController/ACTION$login","callingDescriptor":"markup://c:WP_LoginForm","params":{"username":"'+self.__credentials['user']+'","password":"'+self.__credentials['password']+'","startUrl":"/areaprivada/s/"}}]}',
-                    'aura.context':self.__context,
-                    'aura.pageURI':'/areaprivada/s/login/?language=es&startURL=%2Fareaprivada%2Fs%2F&ec=302',
-                    'aura.token':'undefined',
-                    }
-            r = self.__get_url(self.__dashboard+'other.LightningLoginForm.login=1',post=data)
-            #print(r.text)
-            if ('/*ERROR*/' in r.text):
-                if ('invalidSession' in r.text):
-                    self.__session = requests.Session()
-                    self.__get_token()
-                raise ConnectorError ('EdistribucionConnector: login failed, credentials might be wrong')
-            jr = r.json()
-            if ('events' not in jr):
-                raise ConnectorError ('EdistribucionConnector: login failed, credentials might be wrong')
-            
-            _LOGGER.debug('Accessing to frontdoor')
-            r = self.__get_url(jr['events'][0]['attributes']['values']['url'])
-            _LOGGER.debug('Accessing to landing page')
-            r = self.__get_url('https://zonaprivada.edistribucion.com/areaprivada/s/')
-            ix = r.text.find('auraConfig')
-            if (ix == -1):
-                raise ConnectorError ('EdistribucionConnector: auraConfig not found. Cannot continue')
-            ix = r.text.find('{',ix)
-            ed = r.text.find(';',ix)
-            try:
-                jr = json.loads(r.text[ix:ed])
-            except Exception:
-                jr = {}
-            if ('token' not in jr):
-                raise ConnectorError ('EdistribucionConnector: token not found. Cannot continue')
-            self.__token = jr['token']
-            _LOGGER.debug('EdistribucionConnector: token received!')
-            r = self.__getLoginInfo()
-            self.__identities['account_id'] = r['visibility']['Id']
-            self.__identities['name'] = r['Name']
-
-    def update (self, cups, date_from=datetime(1970, 1, 1), date_to=datetime.today()):
-        if (datetime.now() - self.__lastShortAttempt) > (self.__retryNumber + 1)*self.SHORT_UPDATE_INTERVAL:
-            self.__lastShortAttempt = datetime.now()
-            data_bck = self.data
-            self.data['consumptions'] = []
-            self.data['maximeter'] = []
-            try:
-                self.data['supplies'] = self.get_supplies ()
-                for supply in self.data['supplies']:
-                    if cups == supply['cups'] and (
-                        (supply['date_start'] <= date_from <= (supply['date_end'] if supply['date_end'] is not None else date_from)) or (
-                            supply['date_start'] <= date_to <= (supply['date_end'] if supply['date_end'] is not None else date_to))):
-                        p_date_start = max (date_from, supply['date_start'])
-                        p_date_end = min (date_to, supply['date_end']) if supply['date_end'] is not None else date_to
-                        self.data['contracts'] = self.get_contract_detail (cups)
-                        if (datetime.now() - self.__lastLongAttempt) > self.LONG_UPDATE_INTERVAL:
-                            self.__lastLongAttempt = datetime.now()
-                            for contract in self.data['contracts']:
-                                if ((contract['date_start'] <= date_from <= contract['date_end']) or ((contract['date_start'] <= date_to <= contract['date_end']) if contract['date_end'] is not None else True)):
-                                    p_date_start = max (p_date_start, contract['date_start'])
-                                    p_date_end = min (p_date_end, contract['date_end']) if contract['date_end'] is not None else p_date_end
-                                    p_start = p_date_start
-                                    finish = False
-                                    r = []
-                                    while not finish:
-                                        p_end = min(p_start + timedelta (days=50), p_date_end)
-                                        r.extend(self.get_consumption_data (contract['cont_id'],  p_start,  p_end))
-                                        finish = (p_date_end == p_end)
-                                        p_start = p_end + timedelta(days=1)
-                                    self.data['consumptions'] = update_dictlist(self.data['consumptions'], r, 'datetime')
-                                    r = self.get_max_power (contract['cups_id'], contract['date_start'] + relativedelta(months=1), p_date_end)
-                                    self.data['maximeter'] = update_dictlist(self.data['maximeter'], r, 'datetime')
-                        #if supply['date_end'] is None:
-                        #    self.data['meter'] = self.get_meter_data (supply['cups_id'])
-                self.__retryNumber = 0
-            except Exception as e:
-                self.data = data_bck
-                self.__retryNumber = min(self.__retryLimit, self.__retryNumber + 1)
-                raise e
-        else:
-            _LOGGER.debug ('EdistribucionConnector: ignoring update request due to update interval limit')
-
-    def get_supplies (self):
-        supplies = []
-        self.__get_token()
-        lst = self.__getListCups ()
-        for s in lst['data']['lstCups']:
-            new_supply = {
-                'cups': s['CUPs__r']['Name'],
-                'date_start': datetime.strptime(s['Version_start_date__c'],'%Y-%m-%d'),
-                'date_end': datetime.strptime(s['Version_end_date__c'],'%Y-%m-%d') if 'Version_end_date__c' in s else None,
-                'address': s['Provisioning_address__c'] if 'Provisioning_address__c' in s else None,
-                'postal_code': s['postal-code'] if 'postal-code' in s else None,
-                'province': s['city'],
-                'municipality': s['CUPs__r']['NS_Town_Description__c'],
-                'distributor': 'EDISTRIBUCIÓN',
-                'cups_id': s['CUPs__r']['Id']
-            }
-            supplies.append(new_supply)
-        return supplies
-
-    def get_contract_detail (self, cups):
-        contracts = []
-        self.__get_token()
-        lst = self.__getListCups ()
-        for c in lst['data']['lstContAux']:
-            if c['CUPs__r']['Name'] == cups:
-                d = self.__getATRDetail (c['Id'])['data']
-                power_limit_p1 = None
-                power_limit_p2 = None
-                marketer = None
-                for item in d:
-                    if 'title' in item:
-                        if item['title'] == 'Potencia contratada 1 (kW)':
-                            power_limit_p1 = float(item['value'].replace(",", ".")) if item['value'] != '' else None
-                        elif item['title'] == 'Potencia contratada 2 (kW)':
-                            power_limit_p2 = float(item['value'].replace(",", ".")) if item['value'] != '' else None
-                        elif item['title'] == 'Comercializadora':
-                            marketer = item['value']
-                new_contract = {
-                    'date_start': datetime.strptime(c['Version_start_date__c'],'%Y-%m-%d'),
-                    'date_end': datetime.strptime(c['Version_end_date__c'],'%Y-%m-%d') if 'Version_end_date__c' in c else None,
-                    'marketer': marketer,
-                    'power_p1': power_limit_p1,
-                    'power_p2': power_limit_p2,
-                    'cups_id': c['CUPs__c'],
-                    'cont_id': c['Id']
-                }
-                contracts.append(new_contract)
-        return contracts
-            
-    def get_consumption_data (self, cont_id, startDate, endDate):
-        consumptions = []
-        self.__get_token()
-        start_str = startDate.strftime ("%Y-%m-%d")
-        end_str = endDate.strftime ("%Y-%m-%d")
-        c = self.__getChartPointsByRange (cont_id, start_str, end_str)['data']['lstData']
-        for d in c:
-            for i in d:
-                if i['hourCCH'] <= 24:
-                    hour = i['hourCCH'] - 1
-                    i = {
-                        'datetime': datetime.strptime (f"{i['date']} {hour:02d}:00", '%d/%m/%Y %H:%M'),
-                        'value_kWh': i['valueDouble'] if 'valueDouble' in i else 0, 
-                        'real': i['real']
-                    }
-                    consumptions.append(i)
-        return consumptions
-
-    def get_max_power (self, cups_id, startDate, endDate):
-        maximeter = []
-        self.__get_token()
-        m = self.__getHistogramPoints (cups_id, startDate.strftime("%m/%Y"), endDate.strftime("%m/%Y"))['data']['lstData']
-        [maximeter.append({
-                    'datetime': datetime.strptime (f"{i['date']} {i['hour']}", '%d-%m-%Y %H:%M'),
-                    'value_kW': i['value']
-                }) for i in m if i['valid']]
-        return maximeter
-
-    def get_meter_data (self, cups_id):
-        meter = {}
-        self.__get_token()
-        r = self.__consultarContador (cups_id)['data']
-        meter['power_kw'] = r['potenciaActual'] if 'potenciaActual' in r else None
-        meter['power_%'] = (r['potenciaActual'] / r['potenciaContratada']) if ('potenciaActual' in r and 'potenciaContratada' in r) else None
-        meter['energy_kwh'] = int(r['totalizador'].replace(".","")) if 'totalizador' in r else None
-        meter['icp_status'] = r['estadoICP'] if 'estadoICP' in r else None
-        return meter
-
-    '''
-    TBD
-    '''
-    def get_cycles_data (self, cups):
-        pass
-
-    def __getLoginInfo(self):
-        cmd = 'other.WP_Monitor_CTRL.getLoginInfo=1'
-        msg = '{"actions":[{"id":"215;a","descriptor":"apex://WP_Monitor_CTRL/ACTION$getLoginInfo","callingDescriptor":"markup://c:WP_Monitor","params":{"serviceNumber":"S011"}}]}'
-        return self.__send_cmd (cmd, post={'message': msg})
-        
-    def __getListCups(self):
-        msg = '{"actions":[{"id":"1086;a","descriptor":"apex://WP_Measure_v3_CTRL/ACTION$getListCups","callingDescriptor":"markup://c:WP_Measure_List_v4","params":{"sIdentificador":"'+self.__identities['account_id']+'"}}]}',
-        cmd = 'other.WP_Measure_v3_CTRL.getListCups=1'
-        return self.__send_cmd (cmd, post={'message': msg})
-
-    def __getATRDetail(self, atr):
-        msg = '{"actions":[{"id":"62;a","descriptor":"apex://WP_ContractATRDetail_CTRL/ACTION$getATRDetail","callingDescriptor":"markup://c:WP_SuppliesATRDetailForm","params":{"atrId":"'+atr+'"}}]}',
-        cmd = 'other.WP_ContractATRDetail_CTRL.getATRDetail=1'
-        return self.__send_cmd (cmd, post={'message': msg})
-
-    def __getChartPointsByRange (self, cont, date_start, date_end):
-        msg = '{"actions":[{"id":"981;a","descriptor":"apex://WP_Measure_v3_CTRL/ACTION$getChartPointsByRange","callingDescriptor":"markup://c:WP_Measure_Detail_Filter_Advanced_v3","params":{"contId":"'+cont+'","type":"4","startDate":"'+date_start+'","endDate":"'+date_end+'"},"version":null,"longRunning":true}]}'
-        cmd = 'other.WP_Measure_v3_CTRL.getChartPointsByRange=1'
-        return self.__send_cmd (cmd, post={'message': msg})
-        
-    def __getHistogramPoints (self, cups_id, date_start, date_end):
-        msg = '{"actions":[{"id":"688;a","descriptor":"apex://WP_MaximeterHistogram_CTRL/ACTION$getHistogramPoints","callingDescriptor":"markup://c:WP_MaximeterHistogramDetail","params":{"mapParams":{"startDate":"'+date_start+'","endDate":"'+date_end+'","id":"'+cups_id+'","sIdentificador":"'+self.__identities['account_id']+'"}}}]}',
-        cmd = 'other.WP_MaximeterHistogram_CTRL.getHistogramPoints=1'
-        return self.__send_cmd (cmd, post={'message': msg})
-    
-    def __consultarContador(self, cups_id):
-        msg = '{"actions":[{"id":"471;a","descriptor":"apex://WP_ContadorICP_F2_CTRL/ACTION$consultarContador","callingDescriptor":"markup://c:WP_Reconnect_Detail_F2","params":{"cupsId":"'+cups_id+'"}}]}',
-        cmd = 'other.WP_ContadorICP_F2_CTRL.consultarContador=1'
-        return self.__send_cmd (cmd, post={'message': msg})
-
-    def __get_cycle_list(self, cont):
-        msg = '{"actions":[{"id":"1190;a","descriptor":"apex://WP_Measure_v3_CTRL/ACTION$getInfo","callingDescriptor":"markup://c:WP_Measure_Detail_v4","params":{"contId":"'+cont+'"},"longRunning":true}]}',
-        cmd = 'other.WP_Measure_v3_CTRL.getInfo=1'
-        return self.__send_cmd (cmd, post={'message': msg})
-=======
-        r = self._send_cmd("https://datadis.es/api-private/api/get-max-power", data=data)
-        c = []
-        for i in r:
-            if all (k in i for k in ("time", "date", "maxPower")):
-                d = {
-                    'datetime': datetime.strptime (f"{i['date']} {i['time']}", '%Y/%m/%d %H:%M') if 'date' in i and 'time' in i else None,
-                    'value_kW': i['maxPower'] if 'maxPower' in i else None
-                }
-                c.append (d)
-            else:
-                _LOGGER.warning (f'{_LABEL}: weird data structure while fetching maximeter data, got {r}')
-        return c
->>>>>>> dfc8e65f
+from abc import ABC, abstractmethod
+import requests, jwt, logging, json
+from bs4 import BeautifulSoup as bs
+from urllib.parse import urlparse, unquote
+import logging
+from datetime import datetime, timedelta
+from dateutil.relativedelta import relativedelta
+
+logging.basicConfig(level=logging.WARNING)
+_LOGGER = logging.getLogger(__name__)
+
+_LABEL = 'Connector'
+
+class DatadisConnector ():
+    UPDATE_INTERVAL = timedelta(minutes=60)
+    _token = {}
+    _usr = None
+    _pwd = None
+    _session = None
+
+    _last_try = datetime(1970, 1, 1)
+
+    def __init__(self, username, password):
+        self._usr = username
+        self._pwd = password
+        self._session = requests.Session()
+        self.data = {
+            'supplies': [],
+            'contracts': [],
+            'consumptions': [],
+            'maximeter': []
+        }
+
+    def _get_token (self):
+        _LOGGER.info (f'{_LABEL}: no token found, fetching a new one...')
+        is_valid_token = False
+        self._session = requests.Session()
+        credentials = {'username': self._usr, 'password': self._pwd}
+        r = self._session.post("https://datadis.es/nikola-auth/tokens/login", data=credentials)
+        if (r.status_code == 200):
+            # store token both encoded and decoded
+            self._token['encoded'] = r.text
+            self._token['decoded'] = jwt.decode(self._token['encoded'], options={"verify_signature": False})
+            # prepare session authorization bearer
+            self._session.headers['Authorization'] = 'Bearer ' + self._token['encoded']
+            _LOGGER.info (f"{_LABEL}: token received {self._token['decoded']}")
+            is_valid_token = True
+        else:
+            _LOGGER.error (f'{_LABEL}: unknown error while retrieving token, got {r.text}')
+        return is_valid_token
+
+    def _send_cmd (self, url, data={}, refresh_token=False):
+        # refresh token if needed (recursive approach)
+        is_valid_token = False
+        response = []
+        if refresh_token:
+            is_valid_token = self._get_token ()
+        if is_valid_token or not refresh_token:
+            # build get parameters
+            params = '?' if len(data) > 0 else ''
+            for param in data:
+                key = param
+                value = data[param]
+                params = params + f'{key}={value}&'
+            # query
+            r = self._session.get(url + params)
+            # eval response
+            if (r.status_code == 200 and r.json()):
+                _LOGGER.info (f"{_LABEL}: got a valid response for {url + params}")
+                response = r.json()
+            elif (r.status_code == 401 and not refresh_token):
+                response = self._send_cmd (url, data=data, refresh_token=True)
+            else:
+                _LOGGER.error (f'{url + params} returned {r.text} with code {r.status_code}')
+        return response
+
+    def update (self, cups, date_from=datetime(1970, 1, 1), date_to=datetime.today()):
+
+        def update_dictlist (old_lst, new_lst, key):
+            old_copy = old_lst
+            nn = []
+            for n in new_lst:
+                for o in old_copy:
+                    if n[key] == o[key]:
+                        o = n
+                        break
+                else:
+                    nn.append (n)
+            old_copy.extend(nn)
+            return old_copy
+
+        def filter_consumptions_dictlist (lst, date_from, date_to):
+            new_lst = []
+            wdate_from = None
+            wdate_to = None
+            for i in lst:
+                if (date_from <= i['datetime'] <= date_to):
+                    if i['value_kWh'] > 0:
+                        if wdate_from is None or i['datetime'] < wdate_from:
+                            wdate_from = i['datetime']
+                        if wdate_to is None or i['datetime'] > wdate_to:
+                            wdate_to = i['datetime']
+                    new_lst.append(i)
+            _LOGGER.debug (f'found data from {wdate_from} to {wdate_to}')
+            return new_lst, (wdate_from, wdate_to)
+            
+        _LOGGER.debug (f"{_LABEL}: updating data for CUPS {cups[-4:]} from {date_from} to {date_to}")
+        is_updated = False
+        if (datetime.now() - self._last_try) > self.UPDATE_INTERVAL:
+            is_updated = True
+            self._last_try = datetime.now()
+            data_bck = self.data
+            self.data['consumptions'], (got_from, got_to) = filter_consumptions_dictlist (self.data['consumptions'], date_from, date_to)
+            date_from = got_to if got_from is not None and got_from <= date_from else date_from
+            date_to = date_to
+            _LOGGER.debug (f"{_LABEL}: updating data for CUPS {cups[-4:]} from {date_from} to {date_to}")
+            self.data['maximeter'] = []
+            supplies = self.get_supplies ()
+            self.data['supplies'] = supplies if len(supplies) > 0 else self.data['supplies']
+            for supply in self.data['supplies']:
+                start_in_range = supply['date_start'] <= date_from <= (supply['date_end'] if supply['date_end'] is not None else date_from)
+                end_in_range = supply['date_start'] <= date_to <= (supply['date_end'] if supply['date_end'] is not None else date_to)
+                if cups == supply['cups'] and (start_in_range or end_in_range):
+                    _LOGGER.info (f'{_LABEL}: processing supply valid from {supply["date_start"]} to {supply["date_end"]}')
+                    p_date_start = date_from if start_in_range and date_from >= supply['date_start'] else supply['date_start']
+                    p_date_end = date_to if supply['date_end'] is None or (end_in_range and date_to <= supply['date_end']) else supply['date_end']
+                    contracts = self.get_contract_detail (cups, supply['distributorCode'])
+                    self.data['contracts'] = contracts if len(contracts) > 0 else self.data['contracts']
+                    for contract in self.data['contracts']:
+                        _LOGGER.info (f'{_LABEL}: processing contract valid from {contract["date_start"]} to {contract["date_end"]}')
+                        start_in_range = contract['date_start'] <= date_from <= (contract['date_end'] if contract['date_end'] is not None else date_from)
+                        end_in_range = contract['date_start'] <= date_to <= (contract['date_end'] if contract['date_end'] is not None else date_to)
+                        if start_in_range or end_in_range:
+                            p_date_start = date_from if start_in_range and date_from >= contract['date_start'] else contract['date_start']
+                            p_date_end = date_to if contract['date_end'] is None or (end_in_range and date_to <= contract['date_end']) else contract['date_end']
+                            _LOGGER.debug (f"{_LABEL}: fetching consumptions from {p_date_start} to {p_date_end}")
+                            r = self.get_consumption_data (cups,  supply["distributorCode"],  p_date_start,  p_date_end,  "0", str(supply['pointType']))
+                            self.data['consumptions'] = update_dictlist(self.data['consumptions'], r, 'datetime')
+                            _LOGGER.debug (f"{_LABEL}: fetching maximeter from {p_date_start} to {p_date_end}")
+                            p_date_start = min (p_date_start + relativedelta(months=1), p_date_end)
+                            r = self.get_max_power (cups, supply["distributorCode"], p_date_start, p_date_end)
+                            self.data['maximeter'] = update_dictlist(self.data['maximeter'], r, 'datetime')
+        else:
+            _LOGGER.debug ('ignoring update request due to update interval limit')
+        return is_updated
+
+    def get_supplies (self, authorizedNif=None):
+        data = {}
+        if authorizedNif is not None:
+            data['authorizedNif'] = authorizedNif
+        r = self._send_cmd("https://datadis.es/api-private/api/get-supplies", data=data)
+        c = []
+        for i in r:
+            if all (k in i for k in ("cups", "validDateFrom", "validDateTo", 'pointType', 'distributorCode')):
+                d = {
+                    'cups': i['cups'],
+                    'date_start': datetime.strptime (i['validDateFrom'], '%Y/%m/%d'),
+                    'date_end': datetime.strptime (i['validDateTo'], '%Y/%m/%d') if i['validDateTo'] != '' else None,
+                    'address': i['address'] if 'address' in i else None,
+                    'postal_code': i['postalCode'] if 'postalCode' in i else None,
+                    'province': i['province'] if 'province' in i else None,
+                    'municipality': i['municipality'] if 'municipality' in i else None,
+                    'distributor': i['distributor'] if 'distributor' in i else None,
+                    'pointType': i['pointType'],
+                    'distributorCode': i['distributorCode']
+                }
+                c.append (d)
+            else:
+                _LOGGER.warning (f'{_LABEL}: weird data structure while fetching supplies data, got {r}')
+        return c
+
+    def get_contract_detail (self, cups, distributorCode, authorizedNif=None):
+        data = {
+            'cups': cups, 
+            'distributorCode': distributorCode
+            }
+        if authorizedNif is not None:
+            data['authorizedNif'] = authorizedNif
+        r = self._send_cmd("https://datadis.es/api-private/api/get-contract-detail", data=data)
+        c = []
+        for i in r:
+            if all (k in i for k in ("startDate", "endDate", "marketer", "contractedPowerkW")):
+                d = {
+                    'date_start': datetime.strptime (i['startDate'], '%Y/%m/%d') if i['startDate'] != '' else None,
+                    'date_end': datetime.strptime (i['endDate'], '%Y/%m/%d') if i['endDate'] != '' else None,
+                    'marketer': i['marketer'],
+                    'power_p1': i['contractedPowerkW'][0] if isinstance(i['contractedPowerkW'], list) else None,
+                    'power_p2': i['contractedPowerkW'][1] if (len( i['contractedPowerkW']) > 1) else None
+                }
+                c.append (d)
+            else:
+                _LOGGER.warning (f'{_LABEL}: weird data structure while fetching contracts data, got {r}')
+        return c
+
+    def get_consumption_data (self, cups, distributorCode, startDate, endDate, measurementType, pointType, authorizedNif=None):
+        data = {
+            'cups': cups, 
+            'distributorCode': distributorCode, 
+            'startDate': datetime.strftime(startDate, '%Y/%m/%d'), 
+            'endDate': datetime.strftime(endDate, '%Y/%m/%d'), 
+            'measurementType': measurementType, 
+            'pointType': pointType
+            }
+        if authorizedNif is not None:
+            data['authorizedNif'] = authorizedNif
+        r = self._send_cmd("https://datadis.es/api-private/api/get-consumption-data", data=data)
+        c = []
+        for i in r:
+            if all (k in i for k in ("time", "date", "consumptionKWh", "obtainMethod")):
+                hour = str(int(i['time'].split(':')[0]) - 1) 
+                d = {
+                    'datetime': datetime.strptime (f"{i['date']} {hour.zfill(2)}:00", '%Y/%m/%d %H:%M') ,
+                    'value_kWh': i['consumptionKWh'] ,
+                    'real': True if i['obtainMethod'] == 'Real' else False
+                }
+                c.append (d)
+            else:
+                _LOGGER.warning (f'{_LABEL}: weird data structure while fetching consumption data, got {r}')
+        return c
+
+    def get_max_power (self, cups, distributorCode, startDate, endDate, authorizedNif=None):
+        data = {
+            'cups': cups, 
+            'distributorCode': distributorCode, 
+            'startDate': datetime.strftime(startDate, '%Y/%m'), 
+            'endDate': datetime.strftime(endDate, '%Y/%m')
+            }
+        if authorizedNif is not None:
+            data['authorizedNif'] = authorizedNif
+        r = self._send_cmd("https://datadis.es/api-private/api/get-max-power", data=data)
+        c = []
+        for i in r:
+            if all (k in i for k in ("time", "date", "maxPower")):
+                d = {
+                    'datetime': datetime.strptime (f"{i['date']} {i['time']}", '%Y/%m/%d %H:%M') if 'date' in i and 'time' in i else None,
+                    'value_kW': i['maxPower'] if 'maxPower' in i else None
+                }
+                c.append (d)
+            else:
+                _LOGGER.warning (f'{_LABEL}: weird data structure while fetching maximeter data, got {r}')
+        return c